from os.path import join
import numpy
from ConfigParser import ConfigParser

def configuration(parent_package='', top_path=None):
    from numpy.distutils.misc_util import Configuration
    from numpy.distutils.system_info import get_standard_file
    config = Configuration('sgd', parent_package, top_path)

    site_cfg  = ConfigParser()
    site_cfg.read(get_standard_file('site.cfg'))

<<<<<<< HEAD
    config.add_extension('sgd_fast',
                         sources=['sgd_fast.c'],
                         include_dirs=[numpy.get_include()]
                         )
    config.add_extension('sgd_fast_sparse',
                         sources=['sgd_fast_sparse.c'],
                         include_dirs=[numpy.get_include()]
                         )
    
=======
>>>>>>> e850cf7f
    # add other directories
    config.add_subpackage('tests')
    config.add_subpackage('sparse')

    return config

if __name__ == '__main__':
    from numpy.distutils.core import setup
    setup(**configuration(top_path='').todict())<|MERGE_RESOLUTION|>--- conflicted
+++ resolved
@@ -10,7 +10,6 @@
     site_cfg  = ConfigParser()
     site_cfg.read(get_standard_file('site.cfg'))
 
-<<<<<<< HEAD
     config.add_extension('sgd_fast',
                          sources=['sgd_fast.c'],
                          include_dirs=[numpy.get_include()]
@@ -19,9 +18,6 @@
                          sources=['sgd_fast_sparse.c'],
                          include_dirs=[numpy.get_include()]
                          )
-    
-=======
->>>>>>> e850cf7f
     # add other directories
     config.add_subpackage('tests')
     config.add_subpackage('sparse')
